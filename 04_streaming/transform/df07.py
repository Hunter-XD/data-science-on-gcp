#!/usr/bin/env python3

# Copyright 2016 Google Inc.
#
# Licensed under the Apache License, Version 2.0 (the "License");
# you may not use this file except in compliance with the License.
# You may obtain a copy of the License at
#
#     http://www.apache.org/licenses/LICENSE-2.0
#
# Unless required by applicable law or agreed to in writing, software
# distributed under the License is distributed on an "AS IS" BASIS,
# WITHOUT WARRANTIES OR CONDITIONS OF ANY KIND, either express or implied.
# See the License for the specific language governing permissions and
# limitations under the License.

import apache_beam as beam
import logging
import csv
import json

DATETIME_FORMAT = '%Y-%m-%dT%H:%M:%S'


def addtimezone(lat, lon):
    try:
        import timezonefinder
        tf = timezonefinder.TimezoneFinder()
        lat = float(lat)
        lon = float(lon)
        return lat, lon, tf.timezone_at(lng=lon, lat=lat)
    except ValueError:
        return lat, lon, 'TIMEZONE'  # header


def as_utc(date, hhmm, tzone):
    """
    Returns date corrected for timezone, and the tzoffset
    """
    try:
        if len(hhmm) > 0 and tzone is not None:
            import datetime, pytz
            loc_tz = pytz.timezone(tzone)
            loc_dt = loc_tz.localize(datetime.datetime.strptime(date, '%Y-%m-%d'), is_dst=False)
            # can't just parse hhmm because the data contains 2400 and the like ...
            loc_dt += datetime.timedelta(hours=int(hhmm[:2]), minutes=int(hhmm[2:]))
            utc_dt = loc_dt.astimezone(pytz.utc)
            return utc_dt.strftime(DATETIME_FORMAT), loc_dt.utcoffset().total_seconds()
        else:
            return '', 0  # empty string corresponds to canceled flights
    except ValueError as e:
        logging.exception('{} {} {}'.format(date, hhmm, tzone))
        raise e


def add_24h_if_before(arrtime, deptime):
    import datetime
    if len(arrtime) > 0 and len(deptime) > 0 and arrtime < deptime:
        adt = datetime.datetime.strptime(arrtime, DATETIME_FORMAT)
        adt += datetime.timedelta(hours=24)
        return adt.strftime(DATETIME_FORMAT)
    else:
        return arrtime


def airport_timezone(airport_id, airport_timezones):
<<<<<<< HEAD
    if airport_id in airport_timezones:
        return airport_timezones[airport_id]
    else:
        return '37.52', '-92.17', u'America/Chicago'
=======
   if airport_id in airport_timezones:
      return airport_timezones[airport_id]
   else:
      return ('37.41', '-92.35', u'America/Chicago')
>>>>>>> fbe52792


def tz_correct(fields, airport_timezones):
    fields['FL_DATE'] = fields['FL_DATE'].strftime('%Y-%m-%d')  # convert to a string so JSON code works

    # convert all times to UTC
    dep_airport_id = fields["ORIGIN_AIRPORT_SEQ_ID"]
    arr_airport_id = fields["DEST_AIRPORT_SEQ_ID"]
    fields["DEP_AIRPORT_LAT"], fields["DEP_AIRPORT_LON"], dep_timezone = airport_timezone(dep_airport_id,
                                                                                          airport_timezones)
    fields["ARR_AIRPORT_LAT"], fields["ARR_AIRPORT_LON"], arr_timezone = airport_timezone(arr_airport_id,
                                                                                          airport_timezones)

    for f in ["CRS_DEP_TIME", "DEP_TIME", "WHEELS_OFF"]:
        fields[f], deptz = as_utc(fields["FL_DATE"], fields[f], dep_timezone)
    for f in ["WHEELS_ON", "CRS_ARR_TIME", "ARR_TIME"]:
        fields[f], arrtz = as_utc(fields["FL_DATE"], fields[f], arr_timezone)

    for f in ["WHEELS_OFF", "WHEELS_ON", "CRS_ARR_TIME", "ARR_TIME"]:
        fields[f] = add_24h_if_before(fields[f], fields["DEP_TIME"])

    fields["DEP_AIRPORT_TZOFFSET"] = deptz
    fields["ARR_AIRPORT_TZOFFSET"] = arrtz
    yield fields


def get_next_event(fields):
    if len(fields["DEP_TIME"]) > 0:
        event = dict(fields)  # copy
        event["EVENT_TYPE"] = "departed"
        event["EVENT_TIME"] = fields["DEP_TIME"]
        for f in ["TAXI_OUT", "WHEELS_OFF", "WHEELS_ON", "TAXI_IN", "ARR_TIME", "ARR_DELAY", "DISTANCE"]:
            event.pop(f, None)  # not knowable at departure time
        yield event
    if len(fields["WHEELS_OFF"]) > 0:
        event = dict(fields)  # copy
        event["EVENT_TYPE"] = "wheelsoff"
        event["EVENT_TIME"] = fields["WHEELS_OFF"]
        for f in ["WHEELS_ON", "TAXI_IN", "ARR_TIME", "ARR_DELAY", "DISTANCE"]:
            event.pop(f, None)  # not knowable at departure time
        yield event
    if len(fields["ARR_TIME"]) > 0:
        event = dict(fields)
        event["EVENT_TYPE"] = "arrived"
        event["EVENT_TIME"] = fields["ARR_TIME"]
        yield event


def create_event_row(fields):
    featdict = dict(fields)  # copy
    featdict['EVENT_DATA'] = json.dumps(fields)
    return featdict


def run(project, bucket, region):
    argv = [
        '--project={0}'.format(project),
        '--job_name=ch04timecorr',
        '--save_main_session',
        '--staging_location=gs://{0}/flights/staging/'.format(bucket),
        '--temp_location=gs://{0}/flights/temp/'.format(bucket),
        '--setup_file=./setup.py',
        '--autoscaling_algorithm=THROUGHPUT_BASED',
        '--max_num_workers=8',
        '--region={}'.format(region),
        '--runner=DataflowRunner'
    ]
    airports_filename = 'gs://{}/flights/airports/airports.csv.gz'.format(bucket)
    flights_output = 'gs://{}/flights/tzcorr/all_flights'.format(bucket)

    with beam.Pipeline(argv=argv) as pipeline:
        airports = (pipeline
                    | 'airports:read' >> beam.io.ReadFromText(airports_filename)
                    | 'airports:onlyUSA' >> beam.Filter(lambda line: "United States" in line)
                    | 'airports:fields' >> beam.Map(lambda line: next(csv.reader([line])))
                    | 'airports:tz' >> beam.Map(lambda fields: (fields[0], addtimezone(fields[21], fields[26])))
                    )

        flights = (pipeline
                   | 'flights:read' >> beam.io.ReadFromBigQuery(
                    query='SELECT * FROM dsongcp.flights', use_standard_sql=True)
                   | 'flights:tzcorr' >> beam.FlatMap(tz_correct, beam.pvalue.AsDict(airports))
                   )

        (flights
         | 'flights:tostring' >> beam.Map(lambda fields: json.dumps(fields))
         | 'flights:gcsout' >> beam.io.textio.WriteToText(flights_output)
         )

        flights_schema = ','.join([
            'FL_DATE:date,UNIQUE_CARRIER:string,ORIGIN_AIRPORT_SEQ_ID:string,ORIGIN:string',
            'DEST_AIRPORT_SEQ_ID:string,DEST:string,CRS_DEP_TIME:timestamp,DEP_TIME:timestamp',
            'DEP_DELAY:float,TAXI_OUT:float,WHEELS_OFF:timestamp,WHEELS_ON:timestamp,TAXI_IN:float',
            'CRS_ARR_TIME:timestamp,ARR_TIME:timestamp,ARR_DELAY:float,CANCELLED:boolean',
            'DIVERTED:boolean,DISTANCE:float',
            'DEP_AIRPORT_LAT:float,DEP_AIRPORT_LON:float,DEP_AIRPORT_TZOFFSET:float',
            'ARR_AIRPORT_LAT:float,ARR_AIRPORT_LON:float,ARR_AIRPORT_TZOFFSET:float'])
        flights | 'flights:bqout' >> beam.io.WriteToBigQuery(
            'dsongcp.flights_tzcorr', schema=flights_schema,
            write_disposition=beam.io.BigQueryDisposition.WRITE_TRUNCATE,
            create_disposition=beam.io.BigQueryDisposition.CREATE_IF_NEEDED
        )

        events = flights | beam.FlatMap(get_next_event)
        events_schema = ','.join([flights_schema, 'EVENT_TYPE:string,EVENT_TIME:timestamp,EVENT_DATA:string'])

        (events
         | 'events:totablerow' >> beam.Map(lambda fields: create_event_row(fields))
         | 'events:bqout' >> beam.io.WriteToBigQuery(
                    'dsongcp.flights_simevents', schema=events_schema,
                    write_disposition=beam.io.BigQueryDisposition.WRITE_TRUNCATE,
                    create_disposition=beam.io.BigQueryDisposition.CREATE_IF_NEEDED
                )
         )


if __name__ == '__main__':
    import argparse

    parser = argparse.ArgumentParser(description='Run pipeline on the cloud')
    parser.add_argument('-p', '--project', help='Unique project ID', required=True)
    parser.add_argument('-b', '--bucket', help='Bucket where gs://BUCKET/flights/airports/airports.csv.gz exists',
                        required=True)
    parser.add_argument('-r', '--region',
                        help='Region in which to run the Dataflow job. Choose the same region as your bucket.',
                        required=True)

    args = vars(parser.parse_args())

    print("Correcting timestamps and writing to BigQuery dataset")

    run(project=args['project'], bucket=args['bucket'], region=args['region'])<|MERGE_RESOLUTION|>--- conflicted
+++ resolved
@@ -64,17 +64,10 @@
 
 
 def airport_timezone(airport_id, airport_timezones):
-<<<<<<< HEAD
     if airport_id in airport_timezones:
         return airport_timezones[airport_id]
     else:
-        return '37.52', '-92.17', u'America/Chicago'
-=======
-   if airport_id in airport_timezones:
-      return airport_timezones[airport_id]
-   else:
-      return ('37.41', '-92.35', u'America/Chicago')
->>>>>>> fbe52792
+        return '37.41', '-92.35', u'America/Chicago'
 
 
 def tz_correct(fields, airport_timezones):
