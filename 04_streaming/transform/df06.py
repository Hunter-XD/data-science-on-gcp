--- conflicted
+++ resolved
@@ -89,15 +89,12 @@
         fields["ARR_AIRPORT_LON"] = airport_timezones[arr_airport_id][1]
         fields["ARR_AIRPORT_TZOFFSET"] = arrtz
         yield fields
-<<<<<<< HEAD
-
-    except KeyError:
-        logging.exception("Ignoring field because airport is not known")
-=======
     except KeyError:
         #logging.exception(f"Ignoring {fields} because airport is not known")
         pass
->>>>>>> 8d03022d
+
+    except KeyError:
+        logging.exception("Ignoring field because airport is not known")
 
 
 def get_next_event(fields):
